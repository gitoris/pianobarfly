--- conflicted
+++ resolved
@@ -1916,21 +1916,18 @@
 	 * Assigning the return value of tmpnam() to a junk pointer to get the
 	 * compiler to be quiet.
 	 */
-<<<<<<< HEAD
 	if (strchr(tag->file_path, '/') == NULL) {
 		strcpy(tmp_file_path, BAR_FLY_TMP_MP4_FILE_NAME);
 	} else {
 		strncpy(tmp_file_path, tag->file_path, TMP_FILE_PATH_LENGTH);
 		tmp_file_path[TMP_FILE_PATH_LENGTH - 1] = '\0';
-		strcpy(tmp_file_path, dirname(tmp_file_path));
+		dirname(tmp_file_path);
 		strcat(tmp_file_path, "/");
 		strcat(tmp_file_path, BAR_FLY_TMP_MP4_FILE_NAME);
 	}
 
-=======
 	junk = tmpnam(tmp_file_path);
 	junk = junk;
->>>>>>> 75b24636
 	tmp_file = fopen(tmp_file_path, "wb");
 	if (tmp_file == NULL) {
 		BarUiMsg(settings, MSG_ERR,
