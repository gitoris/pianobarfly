/**
 * @file fly_id3.c
 */

/*
 * Copyright (c) 2011
 * Author: Ted Jordan
 * 
 * Permission is hereby granted, free of charge, to any person obtaining a copy
 * of this software and associated documentation files (the "Software"), to
 * deal in the Software without restriction, including without limitation the
 * rights to use, copy, modify, merge, publish, distribute, sublicense, and/or
 * sell copies of the Software, and to permit persons to whom the Software is
 * furnished to do so, subject to the following conditions:
 * 
 * The above copyright notice and this permission notice shall be included in
 * all copies or substantial portions of the Software.
 * 
 * THE SOFTWARE IS PROVIDED "AS IS", WITHOUT WARRANTY OF ANY KIND, EXPRESS OR
 * IMPLIED, INCLUDING BUT NOT LIMITED TO THE WARRANTIES OF MERCHANTABILITY,
 * FITNESS FOR A PARTICULAR PURPOSE AND NONINFRINGEMENT. IN NO EVENT SHALL THE
 * AUTHORS OR COPYRIGHT HOLDERS BE LIABLE FOR ANY CLAIM, DAMAGES OR OTHER
 * LIABILITY, WHETHER IN AN ACTION OF CONTRACT, TORT OR OTHERWISE, ARISING
 * FROM, OUT OF OR IN CONNECTION WITH THE SOFTWARE OR THE USE OR OTHER DEALINGS
 * IN THE SOFTWARE.
 */

#if defined ENABLE_MAD && ENABLE_ID3TAG

#include <assert.h>
#include <libgen.h>
#include <stdint.h>
#include <stdio.h>
#include <stdlib.h>
#include <string.h>
#include <unistd.h>

#include "fly.h"
#include "fly_id3.h"
#include "ui.h"

int BarFlyID3AddCover(struct id3_tag* tag, uint8_t const* cover_art,
		size_t cover_size, BarSettings_t const* settings)
{
	/*
	 * http://flac.sourceforge.net/api/group__flac__format.html#ga113
	 */
	int const PICTURE_TYPE_FRONT_COVER = 3;

	char const BAR_FLY_ID3_FRAME_PICTURE[] = "APIC";

	int exit_status = 0;
	int status;
	struct id3_frame* frame = NULL;
	union id3_field* field;
	int index;
	char* mime_type;

	assert(tag != NULL);
	assert(cover_art != NULL);
	assert(settings != NULL);

	/*
	 * Get a new picture frame.
	 */
	frame = id3_frame_new(BAR_FLY_ID3_FRAME_PICTURE);
	if (frame == NULL) {
		BarUiMsg(settings, MSG_ERR, "Failed to create new frame (type = %s).\n", 
				BAR_FLY_ID3_FRAME_PICTURE);
		goto error;
	}
	
	/*
	 * Go through all the frame fields setting the mime type, image type, and
	 * the image data.
	 */
	index = 0;
	field = id3_frame_field(frame, index);
	while (field != NULL) {
		switch (id3_field_type(field)) {
			/*
			 * Set the cover art mime type.
			 */
			case (ID3_FIELD_TYPE_LATIN1):
				if ((cover_art[0] == 0xFF) && (cover_art[1] == 0xD8)) {
					mime_type = "image/jpeg";
				} else if ((cover_art[0] == 0x89) &&
				           (cover_art[1] == 0x50) &&
				           (cover_art[2] == 0x4E) &&
				           (cover_art[3] == 0x47) &&
				           (cover_art[4] == 0x0D) &&
				           (cover_art[5] == 0x0A) &&
				           (cover_art[6] == 0x1A) &&
				           (cover_art[7] == 0x0A)) {
					mime_type = "image/png";
				} else {
					mime_type = NULL;
				}

				id3_field_setlatin1(field, (id3_latin1_t const*)mime_type);
				break;

			/*
			 * Designate this as the front cover.
			 */
			case (ID3_FIELD_TYPE_INT8):
				id3_field_setint(field, PICTURE_TYPE_FRONT_COVER);
				break;

			/*
			 * Set the image data.
			 */
			case (ID3_FIELD_TYPE_BINARYDATA):
				id3_field_setbinarydata(field, cover_art, cover_size);
				break;

			default:
				break;
		}

		index++;
		field = id3_frame_field(frame, index);
	}

	/*
	 * Attach the frame to the tag.
	 */
	status = id3_tag_attachframe(tag, frame);
	if (status != 0) {
		BarUiMsg(settings, MSG_ERR, "Failed to attach cover art frame.\n");
		goto error;
	}

	goto end;

error:
	if (frame != NULL) {
		id3_frame_delete(frame);
	}

	exit_status = -1;

end:
	return exit_status;
}

int BarFlyID3AddFrame(struct id3_tag* tag, char const* type,
		char const* value, BarSettings_t const* settings)
{
	int exit_status = 0;
	int status;
	struct id3_frame* frame = NULL;
	union id3_field* field;
	id3_ucs4_t* ucs4 = NULL;
	int index;

	assert(tag != NULL);
	assert(type != NULL);
	assert(value != NULL);
	assert(settings != NULL);

	/*
	 * Create the frame.
	 */
	frame = id3_frame_new(type);
	if (frame == NULL) {
		BarUiMsg(settings, MSG_ERR, "Failed to create new frame (type = %s).\n",
				type);
		goto error;
	}

	frame->flags &= ~ID3_FRAME_FLAG_FORMATFLAGS;

	/*
	 * Get the string list field of the frame.
	 */
	index = 0;
	do {
		field = id3_frame_field(frame, index);
		index++;
	} while (id3_field_type(field) != ID3_FIELD_TYPE_STRINGLIST);
	assert(id3_field_type(field) == ID3_FIELD_TYPE_STRINGLIST);

	/*
	 * Add the value as a string to the field.
	 */
	ucs4 = id3_latin1_ucs4duplicate((id3_latin1_t*)value);
	if (ucs4 == NULL) {
		BarUiMsg(settings, MSG_ERR, "Could not allocate memory.\n");
		goto error;
	}

	status = id3_field_addstring(field, ucs4);
	if (status != 0) {
		BarUiMsg(settings, MSG_ERR, "Failed to set field value (value = %s).\n",
				value);
		goto error;
	}

	/*
	 * Attach the frame to the tag.
	 */
	status = id3_tag_attachframe(tag, frame);
	if (status != 0) {
		BarUiMsg(settings, MSG_ERR, "Failed to attach frame (type = %s).\n",
				type);
		goto error;
	}

	goto end;
	
error:
	if (frame != NULL) {
		id3_frame_delete(frame);
	}

	exit_status = -1;

end:
	if (ucs4 != NULL) {
		free(ucs4);
	}

	return exit_status;
}

int BarFlyID3WriteFile(char const* file_path, struct id3_tag const* tag,
		BarSettings_t const* settings)
{
	int exit_status = 0;
	int status_int;
	id3_length_t size1;
	id3_length_t size2;
	id3_byte_t* tag_buffer = NULL;
	FILE* audio_file = NULL;
	FILE* tmp_file = NULL;
	uint8_t audio_buffer[BAR_FLY_COPY_BLOCK_SIZE];
	char tmp_file_path[L_tmpnam];
	char* junk;
	size_t read_count;
	size_t write_count;

	/*
	 * For starters libid3tag kinda sucks.  It will only write a tag to a file 
	 * if the new tag is the same size as the old tag.  Which in this case,
	 * since there is no tag, will never work.  So writing of the tag to the
	 * file has to be done manually.
	 */

	/*
	 * Render the tag to a buffer that can then be written to the audio file.
	 */
	size1 = id3_tag_render(tag, NULL);
	tag_buffer = malloc(size1);
	if (tag_buffer == NULL) {
		BarUiMsg(settings, MSG_ERR, "Failed to allocate memory (bytes = %d).\n",
				size1);
		goto error;
	}

	size2 = id3_tag_render(tag, tag_buffer);
	if (size1 != size2) {
		BarUiMsg(settings, MSG_ERR, "Invalid tag size (expected = %d, "
				"recevied = %d).\n", size1, size2);
		goto error;
	}

	/*
	 * Prepending data to a file is not trivial in C.  Here the approach taken
	 * is to create a temporary file, write the tag to the beginning of the
	 * file, copy the audio file block by block to the tmp file, then overwrite
	 * the audio file with the tmp file.  This was done in order to minimize the
	 * chance of ending up with a broken audio file in case the program stopped
	 * durring this process.
	 */

	/*
	 * Open the audio file.
	 */
	audio_file = fopen(file_path, "rb");
	if (audio_file == NULL) {
		BarUiMsg(settings, MSG_ERR, "Could not read the audio file (%s) "
				"(%d:%s).\n", file_path, errno, strerror(errno));
		goto error;
	}

	/*
	 * Open the tmp file.
	 *
	 * Assigning the return value of tmpnam() to a junk pointer to get the
	 * compiler to be quiet.
	 */
<<<<<<< HEAD
	if (strchr(file_path, '/') == NULL) {
		strcpy(tmp_file_path, BAR_FLY_TMP_MP3_FILE_NAME);
	} else {
		strncpy(tmp_file_path, file_path, TMP_FILE_PATH_LENGTH);
		tmp_file_path[TMP_FILE_PATH_LENGTH - 1] = '\0';
		strcpy(tmp_file_path, dirname(tmp_file_path));
		strcat(tmp_file_path, "/");
		strcat(tmp_file_path, BAR_FLY_TMP_MP3_FILE_NAME);
	}

=======
	junk = tmpnam(tmp_file_path);
	junk = junk;
>>>>>>> 75b24636
	tmp_file = fopen(tmp_file_path, "w+b");
	if (tmp_file == NULL) {
		BarUiMsg(settings, MSG_ERR, "Could not open the temporary file (%s) "
				"(%d:%s).\n", tmp_file_path, errno, strerror(errno));
		goto error;
	}

	/*
	 * Write the tag to the tmp file.
	 */
	write_count = fwrite(tag_buffer, 1, size2, tmp_file);
	if (write_count != size2) {
		BarUiMsg(settings, MSG_ERR, "Could not write the tag to the file (%s) "
				"(%d:%s).\n", tmp_file_path, errno, strerror(errno));
		goto error;
	}

	/*
	 * Read the audio file block by block until the end is reached.  Each block
	 * is written to the tmp file.
	 */
	while (feof(audio_file) == 0) {
		read_count = fread(audio_buffer, 1, BAR_FLY_COPY_BLOCK_SIZE,
				audio_file);
		if ((read_count != BAR_FLY_COPY_BLOCK_SIZE) &&
			(feof(audio_file) == 0)) {
			BarUiMsg(settings, MSG_ERR, "Failed to read the audio file (%s) "
					"(%d:%s).\n", file_path, errno, strerror(errno));
			goto error;
		}

		write_count = fwrite(audio_buffer, 1, read_count, tmp_file);
		if (write_count != read_count) {
			BarUiMsg(settings, MSG_ERR, "Failed to write to the tmp file "
					"(%s).\n", tmp_file_path);
			goto error;
		}
	}

	/*
	 * The entire contents of the audio file was copied to the tmp file.  Close
	 * the two files.
	 */
	fclose(tmp_file);
	tmp_file = NULL;

	fclose(audio_file);
	audio_file = NULL;

	/*
	 * Overwrite the audio file with the tmp file.
	 */
	status_int = rename(tmp_file_path, file_path);
	if (status_int != 0) {
		BarUiMsg(settings, MSG_ERR, "Could not overwrite the audio file "
				"(%d:%s).\n", errno, strerror(errno));
		goto error;
	}

	goto end;

error:
	/*
	 * Delete the tmp file if it exists.
	 */
	unlink(tmp_file_path);

	exit_status = -1;

end:
	if (tag_buffer != NULL) {
		free(tag_buffer);
	}

	if (audio_file != NULL) {
		fclose(audio_file);
	}

	if (tmp_file != NULL) {
		fclose(tmp_file);
	}

	return exit_status;
}

#endif

// vim: set noexpandtab:<|MERGE_RESOLUTION|>--- conflicted
+++ resolved
@@ -290,21 +290,18 @@
 	 * Assigning the return value of tmpnam() to a junk pointer to get the
 	 * compiler to be quiet.
 	 */
-<<<<<<< HEAD
 	if (strchr(file_path, '/') == NULL) {
 		strcpy(tmp_file_path, BAR_FLY_TMP_MP3_FILE_NAME);
 	} else {
 		strncpy(tmp_file_path, file_path, TMP_FILE_PATH_LENGTH);
 		tmp_file_path[TMP_FILE_PATH_LENGTH - 1] = '\0';
-		strcpy(tmp_file_path, dirname(tmp_file_path));
+		dirname(tmp_file_path);
 		strcat(tmp_file_path, "/");
 		strcat(tmp_file_path, BAR_FLY_TMP_MP3_FILE_NAME);
 	}
 
-=======
 	junk = tmpnam(tmp_file_path);
 	junk = junk;
->>>>>>> 75b24636
 	tmp_file = fopen(tmp_file_path, "w+b");
 	if (tmp_file == NULL) {
 		BarUiMsg(settings, MSG_ERR, "Could not open the temporary file (%s) "
